<<<<<<< HEAD
class Cuba
  VERSION = "2.0.0"
=======
module Cuba
  VERSION = "2.0.1"
>>>>>>> 0174a4e6
end<|MERGE_RESOLUTION|>--- conflicted
+++ resolved
@@ -1,8 +1,3 @@
-<<<<<<< HEAD
 class Cuba
-  VERSION = "2.0.0"
-=======
-module Cuba
   VERSION = "2.0.1"
->>>>>>> 0174a4e6
 end